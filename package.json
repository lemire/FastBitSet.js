--- conflicted
+++ resolved
@@ -6,11 +6,7 @@
     "bitset",
     "performance"
   ],
-<<<<<<< HEAD
-  "version": "0.2.1",
-=======
   "version": "0.2.3",
->>>>>>> 5a8e7397
   "repository": {
     "type": "git",
     "url": "git+https://github.com/lemire/FastBitSet.js.git"
